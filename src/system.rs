use crate::cnf::CNFFormula;
use ndarray::prelude::*;

#[derive(Debug, Clone, Default)]
pub struct State {
    pub v: Array1<f64>,  // Variable values
    pub xs: Array1<f64>, // Short term memory
    pub xl: Array1<f64>, // Long term memory
}

const BETA: f64 = 20.0;
const GAMMA: f64 = 0.25;
const EPSILON: f64 = 0.001;
const ALPHA: f64 = 5.0;
const DELTA: f64 = 0.05;

// Attempt at a more parrellel compute_derivatives
pub fn compute_derivatives(y: &State, dy: &mut State, formula: &CNFFormula, zeta: f64) -> bool {
    let (sats, grs): (Vec<bool>, Vec<Vec<(f64, f64)>>) = formula
        .clauses
        .iter()
        .enumerate()
        .map(|(m, clause)| {
            // Stores the degree that each variable satisfies the clause.
            let vsat: Vec<(usize, f64, f64)> = clause
                .literals
                .iter()
                .map(|l| {
                    let q_i = if l.is_negated { -1.0 } else { 1.0 };
                    let v_i = y.v[l.variable];
                    (l.variable, 1.0 - q_i * v_i, q_i)
                })
                .collect();

            // The degree to which the clause is satisfied.
            let c_m = 0.5 * vsat.iter().map(|x| x.1).fold(f64::INFINITY, f64::min);
            // Is the clause satisfied?
            let sat = c_m < 0.5;

            let grs: Vec<(f64, f64)> = vsat
                .iter()
                .map(|(i, _, q_i)| {
                    // the gradient term for clause m and variable i.
                    let g_m_i = 0.5
                        * q_i
                        * vsat
                            .iter()
                            .filter(|l| l.0 != *i)
                            .map(|x| x.1)
                            .fold(f64::INFINITY, f64::min);

                    // the rigidity term for clause m and variable i.
                    let r_m_i = if c_m == (1.0 - q_i * y.v[*i]) {
                        0.5 * (q_i - y.v[*i])
                    } else {
                        0.0
                    };

                    (g_m_i, r_m_i)
                })
                .collect();

            // Compute the derivatives for the memories
            dy.xs[m] = BETA * (y.xs[m] + EPSILON) * (c_m - GAMMA);
            dy.xl[m] = ALPHA * (c_m - DELTA);
            (sat, grs)
        })
        .unzip();

    formula.clauses.iter().enumerate().for_each(|(m, clause)| {
        clause
            .literals
            .iter()
            .zip(grs[m].iter())
            .for_each(|(literal, (g_m, r_m))| {
                // Accumulate variable derivatives
                dy.v[literal.variable] +=
                    y.xl[m] * y.xs[m] * g_m + (1.0 + zeta * y.xl[m]) * (1.0 - y.xs[m]) * r_m;
            });
    });

    sats.iter().all(|&x| x)
}

pub fn update_state(state: &mut State, derivatives: &State, dt: f64, clause_nums: usize) {
    state.xs.scaled_add(dt, &derivatives.xs);
    state.xs.mapv_inplace(|x| x.max(0.0).min(1.0));
    state.xl.scaled_add(dt, &derivatives.xl);
    state
        .xl
        .mapv_inplace(|x| x.max(1.0).min(1e4 * (clause_nums as f64)));
    state.v.scaled_add(dt, &derivatives.v);
    state.v.mapv_inplace(|x| x.max(-1.0).min(1.0));
}

// compute the absolute difference between each component of the new and current state vectors and check if each is less than a certain tolerance.
pub fn max_error(test_state_1: &State, test_state_2: &State) -> f64 {
    let abs_diffs_v = (&test_state_1.v - &test_state_2.v)
        .mapv_into(f64::abs)
        .iter()
        .cloned()
        .fold(f64::NAN, f64::max);
    let abs_diffs_xs = (&test_state_1.xs - &test_state_2.xs)
        .mapv_into(f64::abs)
        .iter()
        .cloned()
        .fold(f64::NAN, f64::max);
    let abs_diffs_xl = (&test_state_1.xl - &test_state_2.xl)
        .mapv_into(f64::abs)
        .iter()
        .cloned()
        .fold(f64::NAN, f64::max);
    abs_diffs_v.max(abs_diffs_xs).max(abs_diffs_xl)
}

pub fn euler_step(
    state: &mut State,
    formula: &CNFFormula,
    tolerance: f64,
    dt: &mut f64,
    zeta: f64,
) -> bool {
    let mut derivatives = State {
        v: Array1::zeros(formula.varnum),
        xs: Array1::zeros(formula.clauses.len()),
        xl: Array1::zeros(formula.clauses.len()),
    };
    let allsat = compute_derivatives(state, &mut derivatives, formula, zeta);

<<<<<<< HEAD
    // Run a single full step
    let mut test_state_1 = state.clone();
    update_state(&mut test_state_1, &derivatives, *dt, formula.clauses.len());

    // Run two half-steps
    update_state(state, &derivatives, 0.5 * *dt, formula.clauses.len());
    derivatives.v = Array1::zeros(formula.varnum);
    compute_derivatives(state, &mut derivatives, formula, zeta);
    update_state(state, &derivatives, 0.5 * *dt, formula.clauses.len());

    let error = max_error(&test_state_1, state);
    *dt = (*dt * (tolerance / error).sqrt())
        .min(1e3)
        .max(2f64.powf(-7f64));
=======
    if !allsat {
        // Run a single full step
        let mut test_state_1 = state.clone();
        update_state(&mut test_state_1, &derivatives, *dt, formula.clauses.len());

        // Run two half-steps
        update_state(
            state,
            &derivatives,
            0.5 * *dt,
            formula.clauses.len(),
        );
        derivatives.v = Array1::zeros(formula.varnum);
        compute_derivatives(&state, &mut derivatives, formula, zeta);
        update_state(
            state,
            &derivatives,
            0.5 * *dt,
            formula.clauses.len(),
        );

        let error = max_error(&test_state_1, &state);
        *dt = (*dt * (tolerance / error).sqrt()).max(1e3).min(2f64.powf(-7f64));    
    }
>>>>>>> 0345cb60

    allsat
}

pub fn euler_step_fixed(state: &mut State, formula: &CNFFormula, dt: f64, zeta: f64) -> bool {
    let mut derivatives = State {
        v: Array1::zeros(formula.varnum),
        xs: Array1::zeros(formula.clauses.len()),
        xl: Array1::zeros(formula.clauses.len()),
    };
    let allsat = compute_derivatives(state, &mut derivatives, formula, zeta);

    update_state(state, &derivatives, dt, formula.clauses.len());

    allsat
}

pub fn simulate(
    state: &mut State,
    formula: &CNFFormula,
    tolerance: Option<f64>,
    step_size: Option<f64>,
    steps: Option<usize>,
    learning_rate: Option<f64>,
) -> Vec<bool> {
    let zeta = learning_rate.unwrap_or({
        let clause_to_variable_density = formula.clauses.len() as f64 / formula.varnum as f64;
        if clause_to_variable_density >= 6.0 {
            0.1
        } else if clause_to_variable_density >= 4.9 {
            0.01
        } else {
            0.001
        }
    });
    let tolerance = tolerance.unwrap_or(1e-3);

    // Repeat euler integration.
    if let Some(step_size) = step_size {
        if let Some(steps) = steps {
            for _ in 0..steps {
                if euler_step_fixed(state, formula, step_size, zeta){
                    break;
                }
            }
        } else {
            loop {
                if euler_step_fixed(state, formula, step_size, zeta) {
                    break;
                }
            }
        }
    } else {
        let mut dt = 0.01;
        if let Some(steps) = steps {
            for _ in 0..steps {
                if euler_step(state, formula, tolerance, &mut dt, zeta) {
                    break;
                }
            }
        } else {
            loop {
                if euler_step(state, formula, tolerance, &mut dt, zeta) {
                    break;
                }
            }
        }
    }

    // Return boolean solution vector by mapping values above 0 to true, and false otherwise
    state.v.iter().map(|&value| value > 0.0).collect()
}<|MERGE_RESOLUTION|>--- conflicted
+++ resolved
@@ -127,22 +127,6 @@
     };
     let allsat = compute_derivatives(state, &mut derivatives, formula, zeta);
 
-<<<<<<< HEAD
-    // Run a single full step
-    let mut test_state_1 = state.clone();
-    update_state(&mut test_state_1, &derivatives, *dt, formula.clauses.len());
-
-    // Run two half-steps
-    update_state(state, &derivatives, 0.5 * *dt, formula.clauses.len());
-    derivatives.v = Array1::zeros(formula.varnum);
-    compute_derivatives(state, &mut derivatives, formula, zeta);
-    update_state(state, &derivatives, 0.5 * *dt, formula.clauses.len());
-
-    let error = max_error(&test_state_1, state);
-    *dt = (*dt * (tolerance / error).sqrt())
-        .min(1e3)
-        .max(2f64.powf(-7f64));
-=======
     if !allsat {
         // Run a single full step
         let mut test_state_1 = state.clone();
@@ -165,9 +149,10 @@
         );
 
         let error = max_error(&test_state_1, &state);
-        *dt = (*dt * (tolerance / error).sqrt()).max(1e3).min(2f64.powf(-7f64));    
+        *dt = (*dt * (tolerance / error).sqrt())
+            .min(1e3)
+            .max(2f64.powf(-7f64));
     }
->>>>>>> 0345cb60
 
     allsat
 }
